--- conflicted
+++ resolved
@@ -10,7 +10,6 @@
 
 if not py3:
     input = raw_input  # use raw_input in python 2
-
 
 class Connection(object):
     def __init__(self):
@@ -28,13 +27,7 @@
         Loading library list...
         Done
         """
-<<<<<<< HEAD
-        self.engine = sa.create_engine('postgresql://wrds-pgdata.wharton.upenn.edu:9737/wrds') 
-=======
-        pghost = "postgresql://wrds-pgdata.wharton.upenn.edu:9737/wrds"
-        self.engine = sa.create_engine(pghost,
-                connect_args={'sslmode': 'require'})
->>>>>>> 6832978f
+        self.engine = sa.create_engine('postgresql://wrds-pgdata.wharton.upenn.edu:9737/wrds', connect_args={'sslmode': 'require'}) 
         try:
             self.engine.connect()
         except Exception as e:
@@ -43,6 +36,7 @@
             if not username:
                 username = uname
             passwd = getpass.getpass('Enter your password:')
+            pghost = 'postgresql://{usr}:{pwd}@wrds-pgdata.wharton.upenn.edu:9737/wrds'
             self.engine = sa.create_engine(pghost.format(
                 usr=username, pwd=passwd), connect_args={'sslmode':'require'})
             warnings.warn("WRDS recommends setting up a .pgpass file. You can find more info here: https://www.postgresql.org/docs/9.2/static/libpq-pgpass.html.")
