--- conflicted
+++ resolved
@@ -20,11 +20,6 @@
 class Connection(object):
     def __init__(self):
         """
-<<<<<<< HEAD
-            Connect to SAS/SHARE via a wrds-cloud-login node (haproxy-sasshare:sasshare-priv).
-            This will attempt to log in using the provided credentials. If it is rejected,
-            the login will try three more times.
-=======
         Establish the connection to the database. This will use the .pgpass file if the user has set one up. If not,
         it will ask the user for a username and password. It will also direct the user to information on setting up
         .pgpass
@@ -37,7 +32,6 @@
         >>> db = wrds.Connection()
         Loading library list...
         Done
->>>>>>> d14214c5
         """
         self.engine = sa.create_engine('postgresql://wrds-pgdata.wharton.upenn.edu:9737/wrds', connect_args={'sslmode': 'require'}) 
         try:
@@ -53,45 +47,6 @@
                 usr=username, pwd=passwd), connect_args={'sslmode':'require'})
             warnings.warn("WRDS recommends setting up a .pgpass file. You can find more info here: https://www.postgresql.org/docs/9.2/static/libpq-pgpass.html.")
             try:
-<<<<<<< HEAD
-                # PRIVATE CONNECTION STRING FROM WITHIN WRDS CLOUD. NOT FOR EXTERNAL USE.
-                self.conn = jaydebeapi.connect('com.sas.net.sharenet.ShareNetDriver',
-                    ['jdbc:sharenet://wrds-proxy-w.wharton.private:8551/', self.username, self.password])
-                print "Success"
-                return 1
-            except:
-                print "Your username or password might be incorrect."
-                self.username = raw_input('Username: ')
-                self.password = getpass.getpass()
-                attempt += 1
-        print "You were unable to connect. Please contact support."
-        return 0
-
-    def get_libraries(self):
-        """
-            return a list of the libraries in sas.
-        """
-        cursor = self.conn.cursor()
-        cursor.execute('select unique libname from dictionary.tables;')
-        return [row[0].strip() for row in cursor.fetchall()]
-
-    def get_tables(self, library, verbose=False):
-        """
-            returns a list of the datasets in a library.
-            If verbose is true: returns a list of dictionaries containing the 
-            table name, the number of observations, and the description.
-        """
-        cursor = self.conn.cursor()
-        query = 'select memname, memlabel, nobs from dictionary.tables where libname = "%s";' % library
-        cursor.execute(query)
-        results = cursor.fetchall()
-         
-        if verbose:
-            data = [{'name': name.strip(), 'desc': label.strip(), 'obs': float(obs)} for name, label, obs in [row for row in results]]
-            output = {}
-            for item in data:
-                output[item.pop('name')] = item
-=======
                 self.engine.connect()
             except Exception as e:
                 print("There was an error with your password.")
@@ -128,7 +83,6 @@
         
         if schema in self.schema_perm:
             return True
->>>>>>> d14214c5
         else:
             if schema in self.insp.get_schema_names():
                 raise NotSubscribedError("You do not have permission to access the {} library".format(schema))
@@ -325,4 +279,4 @@
         if self.__check_schema_perms(library):
             sqlstmt = 'select {cols} from {schema}.{table} {obsstmt} OFFSET {offset};'.format(cols=cols, schema=library,
                     table=table, obsstmt=obsstmt, offset=offset)
-            return self.raw_sql(sqlstmt, coerce_float=coerce_float, index_col=index_col, date_cols=date_cols)+            return self.raw_sql(sqlstmt, coerce_float=coerce_float, index_col=index_col, date_cols=date_cols)
